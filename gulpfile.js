/**
 * @license
 * Copyright 2020 Google LLC
 * SPDX-License-Identifier: Apache-2.0
 */

/**
 * @fileoverview Gulp tasks.
 */

const execSync = require('child_process').execSync;
const fs = require('fs');
const ghpages = require('gh-pages');
const gulp = require('gulp');
const jsgl = require('js-green-licenses');
const path = require('path');
const rimraf = require('rimraf');
const header = require('gulp-header');


/**
 * Run the license checker for all packages.
 * @return {Promise} A promise.
 */
function checkLicenses() {
  const checker = new jsgl.LicenseChecker({
    // dev: true,
    // verbose: false,
  });
  checker.setDefaultHandlers();
  const pluginsDir = 'plugins';
  const promises = [];
  // Check root package.json.
  promises.push(checker.checkLocalDirectory('.'));
  fs.readdirSync(pluginsDir)
      .filter((file) => {
        return fs.statSync(path.join(pluginsDir, file)).isDirectory();
      })
      .forEach((plugin) => {
        const pluginDir = path.join(pluginsDir, plugin);
        // Check each plugin package.json.
        promises.push(checker.checkLocalDirectory(pluginDir));
      });
  return Promise.all(promises);
}

/**
 * Publish all plugins that have changed since the last release.
 * @param {boolean=} dryRun True for running through the publish script as a dry
 *     run.
 * @return {Function} Gulp task.
 */
function publish(dryRun) {
  return (done) => {
    // Login to npm.
    console.log('Logging in to npm.');
    execSync(
        `npm login --registry https://wombat-dressing-room.appspot.com`,
        {stdio: 'inherit'});

    const releaseDir = 'dist';
    // Delete the release directory if it exists.
    if (fs.existsSync(releaseDir)) {
      console.log('Removing previous `dist/` directory.');
      rimraf.sync(releaseDir);
    }

    // Clone a fresh copy of blockly-samples.
    console.log(`Checking out a fresh copy of blockly-samples under\
 ${path.resolve(releaseDir)}`);
    execSync(
        `git clone https://github.com/google/blockly-samples ${releaseDir}`,
        {stdio: 'pipe'});

    // Run npm install.
    console.log('Running npm install.');
    execSync(`npm install`, {cwd: releaseDir, stdio: 'inherit'});

    // Run npm publish.
    execSync(
        `npm run publish:${dryRun ? 'check' : '_internal'}`,
        {cwd: releaseDir, stdio: 'inherit'});

    done();
  };
}

/**
 * Publish all plugins.
 * @param {Function} done Completed callback.
 * @return {Function} Gulp task.
 */
function publishRelease(done) {
  return publish()(done);
}

/**
 * Run through a dry run of the release script.
 * @param {Function} done Completed callback.
 * @return {Function} Gulp task.
 */
function publishDryRun(done) {
  return publish(true)(done);
}

/**
<<<<<<< HEAD
 * Prepare gh-pages for deployment.  Copy over the relevant files from each of
 * the plugins and move them under gh-pages.
 */
function prepareToDeployToGhPages() {
  return gulp
      .src([
        './plugins/*/test/index.html',
        './plugins/*/build/test_bundle.js'],
      {base: './plugins/'})
      .pipe(gulp.dest('./gh-pages/plugins/'));
=======
 * Build the front matter string for a plugin's demo and readme pages based on the contents
 * of the plugin's package.json.
 * @param {string} pluginDir The subdirectory (inside plugins/) for this plugin.
 * @return {string} The front matter string, including leading and following dashes.
 */
function buildFrontMatter(pluginDir) {
  const appDirectory = fs.realpathSync(process.cwd());
  const resolveApp = (relativePath) => path.resolve(appDirectory, relativePath);

  const packageJson = require(resolveApp('./plugins/' + pluginDir + '/package.json'));
  console.log(`Preparing plugin for ${packageJson.name}`);

  // Escape the package name: @ is not a valid character in Jekyll's YAML.
  let frontMatter = `---
packageName: "${packageJson.name}"
description: "${packageJson.description}"
---
`;
  return frontMatter;
}

/**
 * Copy over the test page (index.html and bundled js) and the readme for
 * this plugin. Add variables as needed for Jekyll.
 * The resulting code lives in gh-pages/plugins/<pluginName>
 * @param {string} pluginDir The subdirectory (inside plugins/) for this plugin.
 */
function preparePlugin(pluginDir) {
  return gulp
    .src([
      './plugins/' + pluginDir + '/test/index.html',
      './plugins/' + pluginDir + '/README.md'
    ], {base: './plugins/', allowEmpty: true})
    // Add front matter tags to index and readme pages for Jekyll processing.
    .pipe(header(buildFrontMatter(pluginDir)))
    .pipe(gulp.src([
      './plugins/' + pluginDir + '/build/test_bundle.js',
    ], {base: './plugins/', allowEmpty: true}))
    .pipe(gulp.dest('./gh-pages/plugins/'));
}

/**
 * Prepare plugins for deployment to gh-pages.
 *
 * For each plugin, copy relevant files to the gh-pages directory.
 */
function prepareToDeployPlugins(done) {
  const dir = './plugins';
  var folders = fs.readdirSync(dir)
    .filter(function (file) {
      return fs.statSync(path.join(dir, file)).isDirectory();
    });
  return gulp.parallel(folders.map(function(folder) {
    return function () {
      return preparePlugin(folder);
    }
  }))(done);
>>>>>>> fd511955
}

/**
 * Deploy all plugins to gh-pages.
 * @param {string=} repo The repo to deploy to.
 * @return {Function} Gulp task.
 */
function deployToGhPages(repo) {
  return (done) => {
    const d = new Date();
    ghpages.publish('gh-pages', {
      message: `Deploying ${d.getMonth() + 1}-${d.getDate()}-${d.getFullYear()}`,
      repo,
    }, done);
  };
}

/**
 * Deploy all plugins to gh-pages on origin.
 * @param {Function} done Completed callback.
 * @return {Function} Gulp task.
 */
function deployToGhPagesOrigin(done) {
  return deployToGhPages()(done);
}

/**
 * Deploy all plugins to gh-pages on upstream.
 * @param {Function} done Completed callback.
 * @return {Function} Gulp task.
 */
function deployToGhPagesUpstream(done) {
  return deployToGhPages('https://github.com/google/blockly-samples.git')(done);
}

module.exports = {
  checkLicenses: checkLicenses,
  deploy: deployToGhPagesOrigin,
  deployUpstream: deployToGhPagesUpstream,
<<<<<<< HEAD
  predeploy: prepareToDeployToGhPages,
=======
  predeploy: prepareToDeployPlugins,
>>>>>>> fd511955
  publish: publishRelease,
  publishDryRun: publishDryRun
};<|MERGE_RESOLUTION|>--- conflicted
+++ resolved
@@ -104,18 +104,6 @@
 }
 
 /**
-<<<<<<< HEAD
- * Prepare gh-pages for deployment.  Copy over the relevant files from each of
- * the plugins and move them under gh-pages.
- */
-function prepareToDeployToGhPages() {
-  return gulp
-      .src([
-        './plugins/*/test/index.html',
-        './plugins/*/build/test_bundle.js'],
-      {base: './plugins/'})
-      .pipe(gulp.dest('./gh-pages/plugins/'));
-=======
  * Build the front matter string for a plugin's demo and readme pages based on the contents
  * of the plugin's package.json.
  * @param {string} pluginDir The subdirectory (inside plugins/) for this plugin.
@@ -129,7 +117,7 @@
   console.log(`Preparing plugin for ${packageJson.name}`);
 
   // Escape the package name: @ is not a valid character in Jekyll's YAML.
-  let frontMatter = `---
+  const frontMatter = `---
 packageName: "${packageJson.name}"
 description: "${packageJson.description}"
 ---
@@ -140,40 +128,40 @@
 /**
  * Copy over the test page (index.html and bundled js) and the readme for
  * this plugin. Add variables as needed for Jekyll.
- * The resulting code lives in gh-pages/plugins/<pluginName>
+ * The resulting code lives in gh-pages/plugins/<pluginName>.
  * @param {string} pluginDir The subdirectory (inside plugins/) for this plugin.
  */
 function preparePlugin(pluginDir) {
   return gulp
-    .src([
-      './plugins/' + pluginDir + '/test/index.html',
-      './plugins/' + pluginDir + '/README.md'
-    ], {base: './plugins/', allowEmpty: true})
-    // Add front matter tags to index and readme pages for Jekyll processing.
-    .pipe(header(buildFrontMatter(pluginDir)))
-    .pipe(gulp.src([
-      './plugins/' + pluginDir + '/build/test_bundle.js',
-    ], {base: './plugins/', allowEmpty: true}))
-    .pipe(gulp.dest('./gh-pages/plugins/'));
+      .src([
+        './plugins/' + pluginDir + '/test/index.html',
+        './plugins/' + pluginDir + '/README.md',
+      ], {base: './plugins/', allowEmpty: true})
+  // Add front matter tags to index and readme pages for Jekyll processing.
+      .pipe(header(buildFrontMatter(pluginDir)))
+      .pipe(gulp.src([
+        './plugins/' + pluginDir + '/build/test_bundle.js',
+      ], {base: './plugins/', allowEmpty: true}))
+      .pipe(gulp.dest('./gh-pages/plugins/'));
 }
 
 /**
  * Prepare plugins for deployment to gh-pages.
  *
  * For each plugin, copy relevant files to the gh-pages directory.
+ * @param done
  */
 function prepareToDeployPlugins(done) {
   const dir = './plugins';
-  var folders = fs.readdirSync(dir)
-    .filter(function (file) {
-      return fs.statSync(path.join(dir, file)).isDirectory();
-    });
+  const folders = fs.readdirSync(dir)
+      .filter(function(file) {
+        return fs.statSync(path.join(dir, file)).isDirectory();
+      });
   return gulp.parallel(folders.map(function(folder) {
-    return function () {
+    return function() {
       return preparePlugin(folder);
-    }
+    };
   }))(done);
->>>>>>> fd511955
 }
 
 /**
@@ -213,11 +201,7 @@
   checkLicenses: checkLicenses,
   deploy: deployToGhPagesOrigin,
   deployUpstream: deployToGhPagesUpstream,
-<<<<<<< HEAD
-  predeploy: prepareToDeployToGhPages,
-=======
   predeploy: prepareToDeployPlugins,
->>>>>>> fd511955
   publish: publishRelease,
-  publishDryRun: publishDryRun
+  publishDryRun: publishDryRun,
 };