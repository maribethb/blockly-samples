--- conflicted
+++ resolved
@@ -1,10 +1,6 @@
 {
     "name": "@blockly/block-plus-minus",
-<<<<<<< HEAD
-    "version": "2.0.11",
-=======
     "version": "2.0.15",
->>>>>>> fd511955
     "description": "A group of blocks that replace the built-in mutator UI with a +/- based UI.",
     "scripts": {
         "audit:fix": "blockly-scripts auditFix",
@@ -43,13 +39,8 @@
         "src"
     ],
     "devDependencies": {
-<<<<<<< HEAD
-        "@blockly/dev-scripts": "^1.2.0",
-        "@blockly/dev-tools": "^2.0.2",
-=======
         "@blockly/dev-scripts": "^1.2.1",
         "@blockly/dev-tools": "^2.0.5",
->>>>>>> fd511955
         "blockly": "^3.20200625.1",
         "chai": "^4.2.0",
         "mocha": "^7.1.0",
