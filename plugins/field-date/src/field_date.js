--- conflicted
+++ resolved
@@ -38,11 +38,7 @@
  * @extends {Blockly.Field}
  * @constructor
  */
-<<<<<<< HEAD
-Blockly.FieldDate = function(opt_value, opt_validator) {
-=======
 Blockly.FieldDate = function(opt_value, opt_validator, opt_textEdit = false) {
->>>>>>> fd511955
   /**
    * The default value for this field (current date).
    * @type {*}
@@ -53,8 +49,6 @@
 
   Blockly.FieldDate.superClass_.constructor.call(this, opt_value,
       opt_validator);
-<<<<<<< HEAD
-=======
 
   /**
    * Whether text editing is enabled on this field.
@@ -62,7 +56,6 @@
    * @private
    */
   this.textEditEnabled_ = opt_textEdit == true || opt_textEdit == 'true';
->>>>>>> fd511955
 };
 Blockly.utils.object.inherits(Blockly.FieldDate, Blockly.FieldTextInput);
 
@@ -116,7 +109,7 @@
     return null;
   }
   // Check if the new value is parsable or not.
-  var date = goog.date.Date.fromIsoString(opt_newValue);
+  const date = goog.date.Date.fromIsoString(opt_newValue);
   if (!date || date.toIsoString(true) != opt_newValue) {
     return null;
   }
@@ -162,7 +155,7 @@
     this.oldTodayElement_.style.backgroundColor = null;
     this.oldTodayElement_.style.color = null;
   }
-  var today = this.picker_.getElementByClass('goog-date-picker-today');
+  const today = this.picker_.getElementByClass('goog-date-picker-today');
   this.oldTodayElement_ = today;
   if (today) {
     today.style.backgroundColor = this.todayColour_;
@@ -173,7 +166,7 @@
     this.oldSelectedElement_.style.backgroundColor = null;
     this.oldSelectedElement_.style.color = null;
   }
-  var selected = this.picker_.getElementByClass('goog-date-picker-selected');
+  const selected = this.picker_.getElementByClass('goog-date-picker-selected');
   this.oldSelectedElement_ = selected;
   if (selected) {
     selected.style.backgroundColor = this.selectedColour_;
@@ -232,7 +225,7 @@
 Blockly.FieldDate.prototype.dropdownCreate_ = function() {
   // Create the date picker using Closure.
   Blockly.FieldDate.loadLanguage_();
-  var picker = new goog.ui.DatePicker();
+  const picker = new goog.ui.DatePicker();
   picker.setAllowNone(false);
   picker.setShowWeekNum(false);
   picker.setUseNarrowWeekdayNames(true);
@@ -314,7 +307,7 @@
     // Ignores date changes triggered during text edit.
     return;
   }
-  var date = event.date ? event.date.toIsoString(true) : '';
+  const date = event.date ? event.date.toIsoString(true) : '';
   this.setEditorValue_(date);
   Blockly.WidgetDiv.hide();
   Blockly.DropDownDiv.hideIfOwner(this);
@@ -326,9 +319,9 @@
  * @private
  */
 Blockly.FieldDate.loadLanguage_ = function() {
-  for (var prop in goog.i18n) {
+  for (const prop in goog.i18n) {
     if (Blockly.utils.string.startsWith(prop, 'DateTimeSymbols_')) {
-      var lang = prop.substr(16).toLowerCase().replace('_', '.');
+      const lang = prop.substr(16).toLowerCase().replace('_', '.');
       // E.g. 'DateTimeSymbols_pt_BR' -> 'pt.br'
       if (goog.getObjectByName(lang, Blockly.Msg)) {
         goog.i18n.DateTimeSymbols = goog.i18n[prop];
@@ -398,7 +391,7 @@
   '.blocklyDatePicker button:hover,',
   '.blocklyDatePicker .goog-date-picker-date:hover {',
     'background-color: rgb(218, 220, 224, .5);',
-  '}'
+  '}',
   /* eslint-enable indent */
 ]);
 
@@ -421,7 +414,7 @@
  * @suppress {duplicate}
  */
 goog.getMsg = function(str, opt_values) {
-  var key = goog.getMsg.blocklyMsgMap[str];
+  const key = goog.getMsg.blocklyMsgMap[str];
   if (key) {
     str = Blockly.Msg[key];
   }
@@ -432,5 +425,5 @@
  * Mapping of Closure messages to Blockly.Msg names.
  */
 goog.getMsg.blocklyMsgMap = {
-  'Today': 'TODAY'
+  'Today': 'TODAY',
 };